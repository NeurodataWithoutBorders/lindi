--- conflicted
+++ resolved
@@ -55,11 +55,7 @@
         return LindiH5pyFile.from_reference_file_system(url_or_path, mode=mode, staging_area=staging_area, local_cache=local_cache, local_file_path=local_file_path)
 
     @staticmethod
-<<<<<<< HEAD
-    def from_hdf5_file(url_or_path: str, *, mode: LindiFileMode = "r", local_cache: Union[LocalCache, None] = None, zarr_store_opts: LindiH5ZarrStoreOpts = LindiH5ZarrStoreOpts()):
-=======
-    def from_hdf5_file(url_or_path: str, *, mode: Literal["r", "r+"] = "r", local_cache: Union[LocalCache, None] = None, zarr_store_opts: Union[LindiH5ZarrStoreOpts, None] = None):
->>>>>>> 833b3f32
+    def from_hdf5_file(url_or_path: str, *, mode: LindiFileMode = "r", local_cache: Union[LocalCache, None] = None, zarr_store_opts: Union[LindiH5ZarrStoreOpts, None] = None):
         """
         Create a LindiH5pyFile from a URL or path to an HDF5 file.
 
