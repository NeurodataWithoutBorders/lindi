--- conflicted
+++ resolved
@@ -332,7 +332,11 @@
             raise Exception("Cannot create dataset in read-only mode")
         return self._the_group.create_dataset(name, shape=shape, dtype=dtype, data=data, **kwds)
 
-<<<<<<< HEAD
+    def require_dataset(self, name, shape, dtype, exact=False, **kwds):
+        if self._mode not in ['r+']:
+            raise Exception("Cannot require dataset in read-only mode")
+        return self._the_group.require_dataset(name, shape, dtype, exact=exact, **kwds)
+
     def create_dataset_with_zarr_compressor(
         self,
         name,
@@ -346,12 +350,6 @@
         if self._mode not in ['r+']:
             raise Exception("Cannot create dataset in read-only mode")
         return self._the_group.create_dataset_with_zarr_compressor(name, shape=shape, dtype=dtype, data=data, compressor=compressor, **kwds)
-=======
-    def require_dataset(self, name, shape, dtype, exact=False, **kwds):
-        if self._mode not in ['r+']:
-            raise Exception("Cannot require dataset in read-only mode")
-        return self._the_group.require_dataset(name, shape, dtype, exact=exact, **kwds)
->>>>>>> 249fedaf
 
 
 def _download_file(url: str, filename: str) -> None:
