--- conflicted
+++ resolved
@@ -301,11 +301,7 @@
             f.create_dataset("X", data=[1, 2, 3])
         with LindiH5ZarrStore.from_file(filename, url=filename) as store:
             rfs_fname = f'{tmpdir}/test.lindi.json'
-<<<<<<< HEAD
-            store.to_file(rfs_fname)
-=======
             store.write_reference_file_system(rfs_fname)
->>>>>>> 95e3fba6
             client = lindi.LindiH5pyFile.from_reference_file_system(rfs_fname)
             X = client["X"]
             assert isinstance(X, lindi.LindiH5pyDataset)
