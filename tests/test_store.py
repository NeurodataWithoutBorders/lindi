import h5py
import tempfile
import lindi
from utils import lists_are_equal


def test_store():
    with tempfile.TemporaryDirectory() as tmpdir:
        filename = f"{tmpdir}/test.h5"
        with h5py.File(filename, "w") as f:
            f.create_dataset("dataset1", data=[1, 2, 3])
            group1 = f.create_group("group1")
            group1.create_group("group2")
            group1.create_dataset("dataset2", data=[4, 5, 6])
        with lindi.LindiH5ZarrStore.from_file(filename, url=filename) as store:
<<<<<<< HEAD
            store.to_file(f"{tmpdir}/test.lindi.json")  # for coverage
=======
            store.write_reference_file_system(f"{tmpdir}/test.lindi.json")  # for coverage
>>>>>>> 95e3fba6
            a = store.listdir('')
            assert _lists_are_equal_as_sets(a, ['dataset1', 'group1'])
            b = store.listdir('group1')
            assert _lists_are_equal_as_sets(b, ['group2', 'dataset2'])
            c = store.listdir('group1/group2')
            assert _lists_are_equal_as_sets(c, [])
            assert '.zattrs' in store
            assert '.zgroup' in store
            assert 'dataset1' not in store
            assert 'dataset1/.zattrs' in store
            assert 'dataset1/.zarray' in store
            assert 'dataset1/.zgroup' not in store
            assert 'dataset1/0' in store
            assert 'group1' not in store
            assert 'group1/.zattrs' in store
            assert 'group1/.zgroup' in store
            assert 'group1/.zarray' not in store
            assert 'group1/group2' not in store
            assert 'group1/group2/.zattrs' in store
            assert 'group1/group2/.zgroup' in store
            assert 'group1/group2/.zarray' not in store
            assert 'group1/dataset2' not in store
            assert 'group1/dataset2/.zattrs' in store
            assert 'group1/dataset2/.zarray' in store
            assert 'group1/dataset2/.zgroup' not in store
            assert 'group1/dataset2/0' in store
            client = lindi.LindiH5pyFile.from_zarr_store(store)
            X = client["dataset1"][:]  # type: ignore
            assert lists_are_equal(X, [1, 2, 3])
            Y = client["group1/dataset2"][:]  # type: ignore
            assert lists_are_equal(Y, [4, 5, 6])


def _lists_are_equal_as_sets(a, b):
    return set(a) == set(b)


if __name__ == "__main__":
    test_store()<|MERGE_RESOLUTION|>--- conflicted
+++ resolved
@@ -13,11 +13,7 @@
             group1.create_group("group2")
             group1.create_dataset("dataset2", data=[4, 5, 6])
         with lindi.LindiH5ZarrStore.from_file(filename, url=filename) as store:
-<<<<<<< HEAD
-            store.to_file(f"{tmpdir}/test.lindi.json")  # for coverage
-=======
             store.write_reference_file_system(f"{tmpdir}/test.lindi.json")  # for coverage
->>>>>>> 95e3fba6
             a = store.listdir('')
             assert _lists_are_equal_as_sets(a, ['dataset1', 'group1'])
             b = store.listdir('group1')
