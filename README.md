--- conflicted
+++ resolved
@@ -1,7 +1,3 @@
 # lindi
-<<<<<<< HEAD
 
-Linked Data Interface (LINDI) - cloud-friendly access to NWB data
-=======
-Linked Neurodata Interface (LINDI) - cloud-friendly access to NWB data
->>>>>>> 487b0982
+Linked Data Interface (LINDI) - cloud-friendly access to NWB data